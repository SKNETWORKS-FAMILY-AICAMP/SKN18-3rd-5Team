--- conflicted
+++ resolved
@@ -24,10 +24,7 @@
     corp_name: Optional[str] = None
     document_name: Optional[str] = None
     doc_type: Optional[str] = None
-<<<<<<< HEAD
-=======
     rcept_dt: Optional[str] = None
->>>>>>> b34b9e40
     report_id: Optional[str] = None
     date: Optional[str] = None
     title: Optional[str] = None
@@ -44,10 +41,7 @@
             'corp_name': self.corp_name,
             'document_name': self.document_name,
             'doc_type': self.doc_type,
-<<<<<<< HEAD
-=======
             'rcept_dt': self.rcept_dt,
->>>>>>> b34b9e40
             'report_id': self.report_id,
             'date': self.date,
             'title': self.title,
