# Open Dart
DART_API_KEY=

# HuggingFace KEY
HUGGINGFACE_HUB_TOKEN=

<<<<<<< HEAD
#FIN E4 API KEY
FIN_E5_API_KEY = sk-Syqe5xW9s13vVAoKWLvycW9MJtcoaTwFjMjGY7GJVrS6bI3r

=======
>>>>>>> c2a154fd
# 런팟에서 실행하는지 설정
IS_RUNPOD=false

# 모델 오프라인 모드
TRANSFORMERS_OFFLINE=1
HF_HUB_OFFLINE=1

# CPU 친화 세팅
HF_DEVICE_MAP=cpu
HF_DTYPE=float32       # CPU면 float32 권장
HF_4BIT=false           # VRAM 부족하면 true

### 런팟 GPU 세팅
#HF_DEVICE_MAP=auto
#HF_DTYPE=float16        # GPU면 half precision (VRAM 절약)
#HF_4BIT=false

# 파인튠 어답터 모델
HF_ADAPTER_REPO_ID=has0327/Llama-3.2-3B-ko-finetuned
MODEL_DIR_ADAPTER=models/adapters/Llama-3.2-3B-ko-finetuned

# 베이스 모델
HF_BASE_REPO_ID=meta-llama/Llama-3.2-3B
MODEL_DIR_BASE=models/base/Llama-3.2-3B<|MERGE_RESOLUTION|>--- conflicted
+++ resolved
@@ -4,12 +4,9 @@
 # HuggingFace KEY
 HUGGINGFACE_HUB_TOKEN=
 
-<<<<<<< HEAD
 #FIN E4 API KEY
 FIN_E5_API_KEY = sk-Syqe5xW9s13vVAoKWLvycW9MJtcoaTwFjMjGY7GJVrS6bI3r
 
-=======
->>>>>>> c2a154fd
 # 런팟에서 실행하는지 설정
 IS_RUNPOD=false
 
