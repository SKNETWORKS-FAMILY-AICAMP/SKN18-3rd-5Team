--- conflicted
+++ resolved
@@ -7,17 +7,15 @@
 # HuggingFace KEY
 HUGGINGFACE_HUB_TOKEN=
 
-<<<<<<< HEAD
 #FIN E4 API KEY
 FIN_E5_API_KEY = sk-Syqe5xW9s13vVAoKWLvycW9MJtcoaTwFjMjGY7GJVrS6bI3r
 
 # 런팟에서 실행하는지 설정
 IS_RUNPOD=false
-=======
+
 # Open AI API key
 OPENAI_API_KEY=
 OPENAI_BASE_URL=https://api.openai.com/v1
->>>>>>> 51ce0a82
 
 # 모델 오프라인 모드
 TRANSFORMERS_OFFLINE=1
