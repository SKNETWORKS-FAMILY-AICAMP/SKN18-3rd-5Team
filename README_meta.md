# 발표 자료 메모 README

> 추후 제거

---

## 프로젝트명

**공시 문서 및 애널리스트 분석 리포트 기반의 투자 Q&A 시스템**

- 사용자의 투자 지식 수준 인식 로직으로 적응형 시스템 (개인화)

---

## [🧩 ETL의 정의]

**ETL**은 **Extract** → **Transform** → **Load의** 줄임말이에요.
즉, 데이터를 가져오고(Extract), 가공하고(Transform), 저장하는(Load) 전체 과정을 말해요.

✅ 한 문장으로 요약하면
**데이터를 깨끗하게 정리해서 쓸 수 있는 형태로 옮기는 파이프라인**이에요.

⚙️ 2. ETL의 프로세스 요약
| 단계 | 의미 | 예시 |
| ----------------- | ------------------------------------ | ---------------------------- |
| **E (Extract)** | 여러 곳(웹, DB, API 등)에서 원본 데이터를 끌어오는 단계 | API로 XML 데이터 다운로드 |
| **T (Transform)** | 불필요한 데이터를 제거하고, 사람이 읽을 수 있는 형태로 가공 | XML → 자연어 문서화 (MD + YAML 변환) |
| **L (Load)** | 가공된 데이터를 데이터베이스나 벡터DB에 저장 | Embedding 후 VectorDB에 저장 |

```scss
API (XML)
 ↓
> [Extract]
 ↓
문서화 (MD + YAML)
 ↓
> [Transform]
 ↓
청크 임베딩 → 벡터DB
 ↓
> [Load]
 ↓
질의 → 검색 → 답변 생성
```

### 🧠 왜 ETL이 중요한가?

| 이유                     | 설명                                                                                              |
| ------------------------ | ------------------------------------------------------------------------------------------------- |
| **1️⃣ 정확성 확보**       | 원본 데이터를 그대로 쓰면 오류나 중복이 많아요. ETL은 데이터를 정제(clean)해서 일관성을 보장해요. |
| **2️⃣ 효율성 향상**       | 사람이 일일이 변환하는 대신 자동화된 파이프라인으로 처리 속도가 수십 배 빨라집니다.               |
| **3️⃣ 분석/AI 활용 기반** | LLM, 머신러닝, 대시보드, 리포트 등 모든 데이터 분석은 ETL을 거친 후 가능합니다.                   |
| **4️⃣ 재사용성 확보**     | 동일한 ETL 파이프라인을 유지하면, 나중에 새로운 데이터를 추가로 연결하기 쉽습니다.                |

### 구현

> RAG 위주, FineTuning 간단 구현

---

## [문서화]

> XML → 의미있는 자연어 레이어(문서화) → 청크/임베딩

### 1. 왜 문서화가 유리한가

- 의미 단위 보존: XML은 필드/태그 나열(맥락 부족). 자연어 문장으로 “증감/비교/기간/사유”를 함께 서술하면 검색 적중률↑, 답변 품질↑.
- 중복·노이즈 제거: 태그명/속성/불필요 공백 등 불용 토큰을 줄여 임베딩 효율↑.
- 출처 인용이 쉬움: “DART, 접수번호, 페이지/섹션”을 **문장과** 함께 같이 저장하니 근거 제시 정확.
- 질문 적합성: 사용자가 자연어로 묻기 때문에, 컨텍스트도 자연어가 맞음.

**따라서 문서화 없이 원본 XML 그대로 임베딩하면**:
태그가 섞인 텍스트가 늘어져 검색 품질 저하, 숫자만 많은 청크는 문맥 매칭 약화, 응답에 근거 문구가 어색해질 확률이 높습니다.

### 2. ETL - RAG

- E : Dart -> API -> XML -> 약 5000개 -> Google Drive / -> 1개의 .jsonl (5000라인) 로컬에 저장
- T : JSONL & XML -> 정규화 -> 자연어 문서화 (yaml / md) -> 로컬 저장 (docs/{corp}/{year}/{reprt_code}/{rcept_no}.md) -> 청크 (1차/2차 ) + 메타 동봉 -> .parquet 파일 생성
- L : Parquet & MD -> text 임베딩 -> pgvector -> (키워드 인덱스 색인) -> 문서 CDN 업로드 보류 -> 서빙 (질의 및 응답)


### 3. ETL - FineTuning

-

---

## [Fine-Tuning]

### 1. 목적

- 증권사 애널리스트 리포트 요약/코멘트를 이용해서 리스크/밸류에이션/가이던스 해석 포함한 "공시 해석 지능" 학습

### 2. Llama Factory

- 참고 : [SK Tech 블로그](https://devocean.sk.com/blog/techBoardDetail.do?ID=166098)
- 정의 :  
  LLaMA Factory는 Meta의 LLaMA 및 다양한 오픈소스 LLM(대형언어모델) 계열 모델을 쉽게 파인튜닝, 프롬프트 미세조정(Instruction Tuning), 채팅/웹UI 배포까지 지원하는 올인원 오픈소스 라이브러리입니다.  
  기존 HuggingFace Transformers 기반이며, 다양한 미세조정 방법(LoRA, QLoRA, P-Tuning 등), 데이터셋 포맷 지원, Web UI(그라디오 기반)로 GUI 환경에서 손쉽게 커스텀 학습/테스트/배포를 할 수 있습니다.  
  즉, **LLM 모델 파인튜닝과 운영**을 코드 몇 줄, 혹은 클릭만으로 진행할 수 있게 돕는 학습·서빙용 **프레임워크**입니다.

#### [설치]

- 다시 정리 예정

### 파인튜닝 옵션

| 항목                            | 값                        | 설명                                                   |
| ------------------------------- | ------------------------- | ------------------------------------------------------ |
| **Stage**                       | `sft`                     | Supervised Fine-Tuning 단계                            |
| **Base Model**                  | `meta-llama/Llama-3.2-3B` | 파인튜닝할 기본 모델                                   |
| **Template**                    | `alpaca`                  | 프롬프트 형식 템플릿 (instruction, input, output 구조) |
| **Finetuning Type**             | `lora`                    | PEFT(파라미터 효율적 튜닝) 방식                        |
| **Rank (r)**                    | `8`                       | 저랭크 차원 수                                         |
| **Alpha**                       | `16`                      | 스케일링 계수                                          |
| **Dropout**                     | `0.05`                    | LoRA 드롭아웃 비율                                     |
| **Quantization Bit**            | `4`                       | 4bit 양자화로 GPU 메모리 절약                          |
| **방식**                        | QLoRA                     | 양자화된 모델에 LoRA 튜닝 적용                         |
| **Batch Size**                  | `1`                       | GPU 메모리 제약 고려                                   |
| **Gradient Accumulation Steps** | `8`                       | 실질적 배치 크기 확장                                  |
| **Learning Rate**               | `1e-4`                    | 학습률                                                 |
| **Epochs**                      | `3`                       | 학습 반복 횟수                                         |
| **Scheduler**                   | `cosine`                  | 학습률 스케줄러                                        |
| **Warmup Ratio**                | `0.1`                     | 전체 스텝의 10%는 워밍업 구간                          |
| **Eval Strategy**               | `steps`                   | 일정 step마다 평가                                     |
| **Eval Steps / Save Steps**     | `500`                     | 500 step마다 평가 및 저장                              |
| **Save Total Limit**            | `3`                       | 체크포인트 최대 3개 유지                               |
| **Load Best Model**             | `true`                    | eval_loss 기준으로 최고 성능 모델 불러오기             |
| **Metric for Best Model**       | `eval_loss`               | 낮을수록 좋음 (`greater_is_better=false`)              |
| **Precision**                   | `fp16`                    | Half-Precision으로 메모리 절약                         |
| **Gradient Checkpointing**      | `true`                    | 그래디언트 캐시로 VRAM 절감                            |
| **Flash Attention**             | `fa2`                     | 고속 Attention 연산                                    |
| **Packing**                     | `true`                    | 시퀀스 효율 향상                                       |
| **Num Workers**                 | `4`                       | DataLoader 병렬 처리                                   |
| **Pin Memory**                  | `true`                    | 데이터 로딩 속도 향상                                  |
| **Optimizer**                   | `adamw_torch`             | AdamW 최적화기 사용                                    |
| **Seed**                        | `42`                      | 재현성 확보                                            |
| **Report**                      | `tensorboard`             | 학습 로그 시각화                                       |

### 파인튜닝 결과

```text
***** Running training *****
>>   Num examples = 955
>>   Num Epochs = 3
>>   Instantaneous batch size per device = 1
>>   Total train batch size (w. parallel, distributed & accumulation) = 8
>>   Gradient Accumulation steps = 8
>>   Total optimization steps = 360
>>   Number of trainable parameters = 12,156,928

***** train metrics *****
  epoch                    =         3.0
  total_flos               = 185635548GF
  train_loss               =      0.8458
  train_runtime            =  2:30:35.06
  train_samples_per_second =       0.317
  train_steps_per_second   =        0.04

***** eval metrics *****
  epoch                   =        3.0
  eval_loss               =     0.5694
  eval_runtime            = 0:01:40.81
  eval_samples_per_second =      1.061
  eval_steps_per_second   =      1.061
```

<<<<<<< HEAD
---

## [랭그래프]
- 참고 : ![[graph/readme.md]]
=======
        output_dir: output/llama-3-8b-Instruct-bnb-4bit/qlora
        #logging_steps: 10
        #save_steps: 500
        plot_loss: true
        overwrite_output_dir: true

        per_device_train_batch_size: 1
        gradient_accumulation_steps: 4
        learning_rate: 1.0e-4
        num_train_epochs: 3.0
        lr_scheduler_type: cosine
        warmup_ratio: 0.1
        bf16: true
        #report_to: none

        seed: 42
        val_size: 0.1
        per_device_eval_batch_size: 1
        eval_strategy: steps
        eval_steps: 100


        do_eval: true
        #eval_strategy: steps
        #eval_steps: 100
        save_strategy: steps
        save_steps: 100
        logging_steps: 20

        load_best_model_at_end: true
        metric_for_best_model: "eval_loss"
        greater_is_better: false

        report_to: ["tensorboard"]
        resize_vocab: false
        upcast_layernorm: true
        ```

7. 학습 시작

   - CLI

     ```bash
     # 내 경로 확인 (/workspace/LLaMA-Factory/)
     pwd

     # (선택) 캐시 경로 고정해두면 재사용에 좋아요
     export HF_HOME=/workspace/.cache/huggingface

     # 학습 시작
     llamafactory-cli train config/llama3-8b-instruct-bnb-4bit-unsloth.yaml
     ```

   - Config 추천 설정

     ```yaml
     #.yaml 파일
     # 평가/저장/로깅 전략
     do_eval: true
     eval_strategy: steps # 또는 "epoch"
     eval_steps: 100 # 데이터/스텝 규모에 맞게
     save_strategy: steps
     save_steps: 100
     logging_steps: 20

     # 베스트 모델 저장
     load_best_model_at_end: true
     metric_for_best_model: "eval_loss"
     greater_is_better: false

     # 로깅 백엔드(선택)
     report_to: ["tensorboard"] # 또는 ["wandb"] 사용 시 WANDB_API_KEY 필요

     # 토크나이저 경고 대응
     resize_vocab: true

     #(권장) 4bit 학습 안정화
     upcast_layernorm: true
     ```

   - Output 확인
     ```python
     # 커맨드
     ls -al {config에 지정한 ouput_dir}
     # 예시
     ls -al /output/llama-3-8b-Instruct-bnb-4bit/qlora
     ```

8. 추론

   ```bash
   # 인자 설정
   llamafactory-cli chat \
   --model_name_or_path="unsloth/llama-3-8b-Instruct-bnb-4bit" \
   --adapter_name_or_path="output/llama-3-8b-Instruct-bnb-4bit/qlora" \
   --template="llama3" \
   --finetuning_type="lora" \
   --quantization_bit=4 \
   --temperature=0

   # 테스트 후 히스토리 제거
   clear

   # 챗 종료
   exit
   ```

9. 모델 저장

   - 학습된 Lora adapter를 base 모델과 합쳐 저장
   - 저장 파라미터
     - model_name_or_path : base 모델을 지정, 학습 효율화를 위해 사용했던 양자화 모델이 아닌 원래 모델을 지정
     - adapter_name_or_path: Lora adapter가 저장된 위치
     - template : 모델의 형식
     - finetuning_type: 파인튜닝 방법
     - export_dir: 병합된 모델이 저장될 위치
     - export_size: 모델의 큰 경우 분할될 크기 (GB)
     - export_device: 모델 병합을 처리할 디바이스 지정 (cpu and cuda)
     - export_hub_model_id : huggingface에 업로드 할 경우 아이디
   - CLI

     ```bash
     # llama3 모델을 다운로드 해야하기 때문에 라이센스 동의
     huggingface-cli login

     # Lora Adapter를 병합
     llamafactory-cli export \
     --model_name_or_path="meta-llama/Meta-Llama-3-8B-Instruct" \
     --adapter_name_or_path="output/llama-3-8b-Instruct-bnb-4bit/qlora" \
     --template="llama3" \
     --finetuning_type="lora" \
     --export_dir="/output/Meta-Llama-3-8B-Instruct" \
     --export_size=2 \
     --export_device="cpu"

     # 분할 저장 확인
     ls -al output/Meta-Llama-3-8B-Instruct/
     ```

10. HuggingFace 모델 업로드
    - 강의 자료 참고

---

## [랭그래프]

>>>>>>> d5313734
- 전체 연동 개념도
  ```text
  [ Streamlit UI ]
      ↓ (user_level session_state)
  [ LangGraph App ]
      ↓
  [ Router Node ]
  └── 레벨별 파라미터 (top_k, context_len)
  [ Generate Node ]
  └── PROMPT_TEMPLATES[level] 기반 시스템/유저 프롬프트 구성
      ↓
  [ FT 모델 + pgvector 검색 ]
      ↓
  [ 결과 + ref 반환 ]
  ```
<<<<<<< HEAD
- ⚠️ **LangGraph 검색 파라미터 주의**  
> 재작성된 질문은 그대로 `PgVectorStore`에 넘기기 때문에, 메타 정보를 덧붙일 때 문장이 너무 길어지거나 핵심 키워드가 뒤로 밀리면 유사도가 떨어질 수 있습니다.  
> - 리트리버 구현: `service/rag/retrieval/retriever.py:82-134`  
> - 기본 `top_k`·리랭킹 설정: `service/rag/rag_system.py:32-87`  
> 재작성 로직을 수정할 때 이 두 파일의 파라미터와 함께 검토하세요.
=======
- 참고 : ![[graph/readme.md]]
>>>>>>> d5313734
<|MERGE_RESOLUTION|>--- conflicted
+++ resolved
@@ -165,159 +165,10 @@
   eval_steps_per_second   =      1.061
 ```
 
-<<<<<<< HEAD
 ---
 
 ## [랭그래프]
 - 참고 : ![[graph/readme.md]]
-=======
-        output_dir: output/llama-3-8b-Instruct-bnb-4bit/qlora
-        #logging_steps: 10
-        #save_steps: 500
-        plot_loss: true
-        overwrite_output_dir: true
-
-        per_device_train_batch_size: 1
-        gradient_accumulation_steps: 4
-        learning_rate: 1.0e-4
-        num_train_epochs: 3.0
-        lr_scheduler_type: cosine
-        warmup_ratio: 0.1
-        bf16: true
-        #report_to: none
-
-        seed: 42
-        val_size: 0.1
-        per_device_eval_batch_size: 1
-        eval_strategy: steps
-        eval_steps: 100
-
-
-        do_eval: true
-        #eval_strategy: steps
-        #eval_steps: 100
-        save_strategy: steps
-        save_steps: 100
-        logging_steps: 20
-
-        load_best_model_at_end: true
-        metric_for_best_model: "eval_loss"
-        greater_is_better: false
-
-        report_to: ["tensorboard"]
-        resize_vocab: false
-        upcast_layernorm: true
-        ```
-
-7. 학습 시작
-
-   - CLI
-
-     ```bash
-     # 내 경로 확인 (/workspace/LLaMA-Factory/)
-     pwd
-
-     # (선택) 캐시 경로 고정해두면 재사용에 좋아요
-     export HF_HOME=/workspace/.cache/huggingface
-
-     # 학습 시작
-     llamafactory-cli train config/llama3-8b-instruct-bnb-4bit-unsloth.yaml
-     ```
-
-   - Config 추천 설정
-
-     ```yaml
-     #.yaml 파일
-     # 평가/저장/로깅 전략
-     do_eval: true
-     eval_strategy: steps # 또는 "epoch"
-     eval_steps: 100 # 데이터/스텝 규모에 맞게
-     save_strategy: steps
-     save_steps: 100
-     logging_steps: 20
-
-     # 베스트 모델 저장
-     load_best_model_at_end: true
-     metric_for_best_model: "eval_loss"
-     greater_is_better: false
-
-     # 로깅 백엔드(선택)
-     report_to: ["tensorboard"] # 또는 ["wandb"] 사용 시 WANDB_API_KEY 필요
-
-     # 토크나이저 경고 대응
-     resize_vocab: true
-
-     #(권장) 4bit 학습 안정화
-     upcast_layernorm: true
-     ```
-
-   - Output 확인
-     ```python
-     # 커맨드
-     ls -al {config에 지정한 ouput_dir}
-     # 예시
-     ls -al /output/llama-3-8b-Instruct-bnb-4bit/qlora
-     ```
-
-8. 추론
-
-   ```bash
-   # 인자 설정
-   llamafactory-cli chat \
-   --model_name_or_path="unsloth/llama-3-8b-Instruct-bnb-4bit" \
-   --adapter_name_or_path="output/llama-3-8b-Instruct-bnb-4bit/qlora" \
-   --template="llama3" \
-   --finetuning_type="lora" \
-   --quantization_bit=4 \
-   --temperature=0
-
-   # 테스트 후 히스토리 제거
-   clear
-
-   # 챗 종료
-   exit
-   ```
-
-9. 모델 저장
-
-   - 학습된 Lora adapter를 base 모델과 합쳐 저장
-   - 저장 파라미터
-     - model_name_or_path : base 모델을 지정, 학습 효율화를 위해 사용했던 양자화 모델이 아닌 원래 모델을 지정
-     - adapter_name_or_path: Lora adapter가 저장된 위치
-     - template : 모델의 형식
-     - finetuning_type: 파인튜닝 방법
-     - export_dir: 병합된 모델이 저장될 위치
-     - export_size: 모델의 큰 경우 분할될 크기 (GB)
-     - export_device: 모델 병합을 처리할 디바이스 지정 (cpu and cuda)
-     - export_hub_model_id : huggingface에 업로드 할 경우 아이디
-   - CLI
-
-     ```bash
-     # llama3 모델을 다운로드 해야하기 때문에 라이센스 동의
-     huggingface-cli login
-
-     # Lora Adapter를 병합
-     llamafactory-cli export \
-     --model_name_or_path="meta-llama/Meta-Llama-3-8B-Instruct" \
-     --adapter_name_or_path="output/llama-3-8b-Instruct-bnb-4bit/qlora" \
-     --template="llama3" \
-     --finetuning_type="lora" \
-     --export_dir="/output/Meta-Llama-3-8B-Instruct" \
-     --export_size=2 \
-     --export_device="cpu"
-
-     # 분할 저장 확인
-     ls -al output/Meta-Llama-3-8B-Instruct/
-     ```
-
-10. HuggingFace 모델 업로드
-    - 강의 자료 참고
-
----
-
-## [랭그래프]
-
->>>>>>> d5313734
 - 전체 연동 개념도
   ```text
   [ Streamlit UI ]
@@ -333,12 +184,8 @@
       ↓
   [ 결과 + ref 반환 ]
   ```
-<<<<<<< HEAD
 - ⚠️ **LangGraph 검색 파라미터 주의**  
 > 재작성된 질문은 그대로 `PgVectorStore`에 넘기기 때문에, 메타 정보를 덧붙일 때 문장이 너무 길어지거나 핵심 키워드가 뒤로 밀리면 유사도가 떨어질 수 있습니다.  
 > - 리트리버 구현: `service/rag/retrieval/retriever.py:82-134`  
 > - 기본 `top_k`·리랭킹 설정: `service/rag/rag_system.py:32-87`  
-> 재작성 로직을 수정할 때 이 두 파일의 파라미터와 함께 검토하세요.
-=======
-- 참고 : ![[graph/readme.md]]
->>>>>>> d5313734
+> 재작성 로직을 수정할 때 이 두 파일의 파라미터와 함께 검토하세요.