# 발표 자료 메모 README
> 추후 제거 

--- 

## 프로젝트명
**공시 문서 및 애널리스트 분석 리포트 기반의 투자 Q&A 시스템**
- 사용자의 투자 지식 수준 인식 로직으로 적응형 시스템 (개인화)

---

## [🧩 ETL의 정의]
**ETL**은 **Extract** → **Transform** → **Load의** 줄임말이에요.
즉, 데이터를 가져오고(Extract), 가공하고(Transform), 저장하는(Load) 전체 과정을 말해요.

✅ 한 문장으로 요약하면
**데이터를 깨끗하게 정리해서 쓸 수 있는 형태로 옮기는 파이프라인**이에요.

⚙️ 2. ETL의 프로세스 요약
| 단계                | 의미                                   | 예시                           |
| ----------------- | ------------------------------------ | ---------------------------- |
| **E (Extract)**   | 여러 곳(웹, DB, API 등)에서 원본 데이터를 끌어오는 단계 | API로 XML 데이터 다운로드            |
| **T (Transform)** | 불필요한 데이터를 제거하고, 사람이 읽을 수 있는 형태로 가공   | XML → 자연어 문서화 (MD + YAML 변환) |
| **L (Load)**      | 가공된 데이터를 데이터베이스나 벡터DB에 저장            | Embedding 후 VectorDB에 저장     |


```scss
API (XML)
 ↓
> [Extract]
 ↓
문서화 (MD + YAML)
 ↓
> [Transform]
 ↓
청크 임베딩 → 벡터DB
 ↓
> [Load]
 ↓
질의 → 검색 → 답변 생성
```

### 🧠 왜 ETL이 중요한가?
| 이유                  | 설명                                                           |
| ------------------- | ------------------------------------------------------------ |
| **1️⃣ 정확성 확보**      | 원본 데이터를 그대로 쓰면 오류나 중복이 많아요. ETL은 데이터를 정제(clean)해서 일관성을 보장해요. |
| **2️⃣ 효율성 향상**      | 사람이 일일이 변환하는 대신 자동화된 파이프라인으로 처리 속도가 수십 배 빨라집니다.              |
| **3️⃣ 분석/AI 활용 기반** | LLM, 머신러닝, 대시보드, 리포트 등 모든 데이터 분석은 ETL을 거친 후 가능합니다.           |
| **4️⃣ 재사용성 확보**     | 동일한 ETL 파이프라인을 유지하면, 나중에 새로운 데이터를 추가로 연결하기 쉽습니다.             |

### 구현
> RAG 위주, FineTuning 간단 구현 

---

## [문서화]
> XML → 의미있는 자연어 레이어(문서화) → 청크/임베딩

### 1. 왜 문서화가 유리한가
- 의미 단위 보존: XML은 필드/태그 나열(맥락 부족). 자연어 문장으로 “증감/비교/기간/사유”를 함께 서술하면 검색 적중률↑, 답변 품질↑.
- 중복·노이즈 제거: 태그명/속성/불필요 공백 등 불용 토큰을 줄여 임베딩 효율↑.
- 출처 인용이 쉬움: “DART, 접수번호, 페이지/섹션”을 **문장과** 함께 같이 저장하니 근거 제시 정확.
- 질문 적합성: 사용자가 자연어로 묻기 때문에, 컨텍스트도 자연어가 맞음.

**따라서 문서화 없이 원본 XML 그대로 임베딩하면**:
태그가 섞인 텍스트가 늘어져 검색 품질 저하, 숫자만 많은 청크는 문맥 매칭 약화, 응답에 근거 문구가 어색해질 확률이 높습니다.


### 2. ETL - RAG
- E : Dart -> API -> XML -> 약 5000개 -> Google Drive / -> 1개의 .jsonl (5000라인) 로컬에 저장 
- T : JSONL & XML -> 정규화 -> 자연어 문서화 (yaml / md) -> 로컬 저장 (docs/{corp}/{year}/{reprt_code}/{rcept_no}.md) -> 청크 (1차/2차 ) + 메타 동봉 -> .parquet 파일 생성
- L : Parquet & MD -> text 임베딩 -> pgvector -> (키워드 인덱스 색인) -> 문서 CDN 업로드 보류 -> 서빙 (질의 및 응답)

### 3. ETL - FineTuning
- 

--- 

## [Fine-Tuning]

### 1. 목적
- 증권사 애널리스트 리포트 요약/코멘트를 이용해서 리스크/밸류에이션/가이던스 해석 포함한 "공시 해석 지능" 학습

### 2. Llama Factory
- 참고 : [SK Tech 블로그](https://devocean.sk.com/blog/techBoardDetail.do?ID=166098)
- 정의 :  
  LLaMA Factory는 Meta의 LLaMA 및 다양한 오픈소스 LLM(대형언어모델) 계열 모델을 쉽게 파인튜닝, 프롬프트 미세조정(Instruction Tuning), 채팅/웹UI 배포까지 지원하는 올인원 오픈소스 라이브러리입니다.  
  기존 HuggingFace Transformers 기반이며, 다양한 미세조정 방법(LoRA, QLoRA, P-Tuning 등), 데이터셋 포맷 지원, Web UI(그라디오 기반)로 GUI 환경에서 손쉽게 커스텀 학습/테스트/배포를 할 수 있습니다.  
  즉, **LLM 모델 파인튜닝과 운영**을 코드 몇 줄, 혹은 클릭만으로 진행할 수 있게 돕는 학습·서빙용 **프레임워크**입니다.

#### [설치]
- 다시 정리 예정

### 파인튜닝 옵션
| 항목               | 값                                                    | 설명                                          |
| ---------------- | ---------------------------------------------------- | ------------------------------------------- |
| **Stage**        | `sft`                                                | Supervised Fine-Tuning 단계                   |
| **Base Model**   | `meta-llama/Llama-3.2-3B`                            | 파인튜닝할 기본 모델                                 |
| **Template**     | `alpaca`                                             | 프롬프트 형식 템플릿 (instruction, input, output 구조) |
| **Finetuning Type** | `lora`                                                          | PEFT(파라미터 효율적 튜닝) 방식 |
| **Rank (r)**        | `8`                                                             | 저랭크 차원 수             |
| **Alpha**           | `16`                                                            | 스케일링 계수              |
| **Dropout**         | `0.05`                                                          | LoRA 드롭아웃 비율         |
| **Quantization Bit** | `4`   | 4bit 양자화로 GPU 메모리 절약 |
| **방식**               | QLoRA | 양자화된 모델에 LoRA 튜닝 적용  |
| **Batch Size**                  | `1`      | GPU 메모리 제약 고려      |
| **Gradient Accumulation Steps** | `8`      | 실질적 배치 크기 확장       |
| **Learning Rate**               | `1e-4`   | 학습률                |
| **Epochs**                      | `3`      | 학습 반복 횟수           |
| **Scheduler**                   | `cosine` | 학습률 스케줄러           |
| **Warmup Ratio**                | `0.1`    | 전체 스텝의 10%는 워밍업 구간 |
| **Eval Strategy**           | `steps`     | 일정 step마다 평가                        |
| **Eval Steps / Save Steps** | `500`       | 500 step마다 평가 및 저장                  |
| **Save Total Limit**        | `3`         | 체크포인트 최대 3개 유지                      |
| **Load Best Model**         | `true`      | eval_loss 기준으로 최고 성능 모델 불러오기        |
| **Metric for Best Model**   | `eval_loss` | 낮을수록 좋음 (`greater_is_better=false`) |
| **Precision**              | `fp16`        | Half-Precision으로 메모리 절약 |
| **Gradient Checkpointing** | `true`        | 그래디언트 캐시로 VRAM 절감       |
| **Flash Attention**        | `fa2`         | 고속 Attention 연산         |
| **Packing**                | `true`        | 시퀀스 효율 향상               |
| **Num Workers**            | `4`           | DataLoader 병렬 처리        |
| **Pin Memory**             | `true`        | 데이터 로딩 속도 향상            |
| **Optimizer**              | `adamw_torch` | AdamW 최적화기 사용           |
| **Seed**                   | `42`          | 재현성 확보                  |
| **Report**                 | `tensorboard` | 학습 로그 시각화               |


### 파인튜닝 결과
```text
***** Running training *****
>>   Num examples = 955
>>   Num Epochs = 3
>>   Instantaneous batch size per device = 1
>>   Total train batch size (w. parallel, distributed & accumulation) = 8
>>   Gradient Accumulation steps = 8
>>   Total optimization steps = 360
>>   Number of trainable parameters = 12,156,928

***** train metrics *****
  epoch                    =         3.0
  total_flos               = 185635548GF
  train_loss               =      0.8458
  train_runtime            =  2:30:35.06
  train_samples_per_second =       0.317
  train_steps_per_second   =        0.04
  
***** eval metrics *****
  epoch                   =        3.0
  eval_loss               =     0.5694
  eval_runtime            = 0:01:40.81
  eval_samples_per_second =      1.061
  eval_steps_per_second   =      1.061
```

<<<<<<< HEAD
1. runpod (도커 필요 없음)
   - SSH 설정
        ```bash
        $ ssh-keygen -t ed25519 -C "runpod"
        $ vi ~/.ssh/id_ed25519.pub
        ```
     - 노트북에서 ssh 키 생성 후 복사
     - runpod 메뉴 > settings > **SSH Public Keys** > 복사 붙여넣기
   - 인스턴스 스펙 선택(가격 확인) : **L4 24G**
     - 소규모 : L4 24G
     - 미세튜닝: L4 24G or 4090 24G
     - 본격 학습 / 대형 모델 : A100 80GB(SXM/PCIE) 또는 H100
   - Disk 세팅 : **Container (30) / Volume (200)**
     - 소규모 : Container (20~30) / Volume (50~100)
     - 8K 컨텍스트 / 데이터셋 포함 학습 : Container (40) / Volume (200~300 이상)
     - HuggingFace 캐시 / 모델 여러 개 / 결과 백업 : Container (40) / Volume (300 ~ 1T)
   - Volume Mount Path: **/workspace**
   - Port 설정: **7860** (LLaMA-Factory 기본 WebUI 포트)
   - GPU Count : **1**
   - Encrypt Volume X / **SSH Terminal Access O** / Start Jupyter Notebook X
2. SSH 접속
   - **로컬** 터미널 이용할 경우 : Pods Detail > [**SSH over exposed TCP**] 커멘드 복사 후 실행
   - **웹** 터미널 이용 : [**Enable Web Terminal**] 스위치 ON > Web Terminal 접속
3. 라마 팩토리 설치
   - 설치
        ```bash
        cd /workspace
        git clone https://github.com/hiyouga/LLaMA-Factory.git
        cd LLaMA-Factory

        # 가상 환경 활성화 (런팟 재시동 하면 pip install 목록 사라짐)
        python -m venv .venv
        source .venv/bin/activate
        python -V; which python

        pip install -r requirements.txt
        pip install "unsloth[colab-new] @ git+https://github.com/unslothai/unsloth.git"
        pip install --no-deps xformers
        pip install -e .[metrics,bitsandbytes,qwen]

        # 추가로 설치가 필요한 패키지
        pip install torchvision
        pip install tensorboard
        pip install tensorboardX

        # 폴더 생성 
        pwd 
        mkdir output
        mkdir config
        ```
    - 웹 접속 확인
        ```bash
        python src/webui.py --server_name 0.0.0.0 --port 7860 --share
        ```
    - 에러 날 경우 (옵션)
        - 웹 접속 커맨드 실행하면서 확인
        ```bash
        cd /workspace/LLaMA-Factory
        # 기본 업그레이드
        pip install -U pip setuptools wheel

        # 프로젝트 요구사항
        pip install -r requirements.txt

        # Unsloth + xformers (이미 설치했다면 건너뛰어도 OK)
        pip install "unsloth[colab-new] @ git+https://github.com/unslothai/unsloth.git"
        pip install --no-deps xformers

        # LLaMA-Factory 자체 설치(개발모드) + extras
        pip install -e .[metrics,bitsandbytes,qwen]

        # 1) 충돌 제거
        pip uninstall -y unsloth-zoo datasets

        # 2) LLaMA-Factory가 요구하는 범위로 고정 (4.0.0)
        pip install "datasets==4.0.0"
        ```
        -
    - 환경 체크 (옵션)
        ```bash
        python - << 'PY'
        import sys, torch
        import transformers, accelerate, peft
        import datasets
        print("python:", sys.executable)
        print("transformers:", transformers.__version__)
        print("accelerate:", accelerate.__version__)
        print("peft:", peft.__version__)
        print("cuda available:", torch.cuda.is_available())
        print("datasets:", datasets.__version__)
        PY
        ```

4. 로컬 데이터셋 복사
   - 로컬 터미널 창으로 접속 후 실행
        ```bash
        # 형식
        scp -P <포트번호> -i ~/.ssh/id_ed25519 {파일명} root@<RunPod_IP>:/workspace/LLaMA-Factory/data/
        # 예시
        scp -P 11969 -i ~/.ssh/id_ed25519 ko_civil_service_inst.json root@66.92.198.178:/workspace/LLaMA-Factory/data/
        ```
    - 런팟 터미널 확인
        ```bash
        ls -l /workspace/LLaMA-Factory/data
        ```
5. 데이터셋 이름 등록
    - dataset_info.json 에 등록해야 쓸 수 있음
        ```bash
        # 현재 위치 /workspace/LLaMa-Factory
        pwd
        vi data/dataset_info.json
        ```
    - 다음을 붙여 넣기
        ```json
        {
            "ko_civil_service_inst": {
                "file_name": "train.json",
                "formatting": "alpaca",
                "columns": {
                "prompt": "instruction",
                "response": "output",
                "history": "input"
                }
            }
        }
        ```

6. Config 추가
   - 파인튜닝 옵션 Config 파일 추가
     - 파일명 : 
        ```bash
        # 에디터 실행
        vi {튜닝옵션으로파일명}.yaml
        # 예시
        vi llama-3-8b-Instruct-bnb-4bit-lora-ko.yaml
        ```
     - 파일 내용 작성 or 붙여넣기
       - 저장 명령어 : `:wq`
        ```yaml
        model_name_or_path: unsloth/llama-3-8b-Instruct-bnb-4bit
        quantization_bit: 4
        use_unsloth: true

        stage: sft
        do_train: true
        flash_attn: auto
        #use_unsloth: true
        finetuning_type: lora
        lora_target: all
        lora_rank: 8
        lora_alpha: 16
        lora_dropout: 0.05


        dataset_dir: data
        dataset: ko_civil_service_inst
        template: llama3
        cutoff_len: 1024

        preprocessing_num_workers: 8

        output_dir: output/llama-3-8b-Instruct-bnb-4bit/qlora
        #logging_steps: 10
        #save_steps: 500
        plot_loss: true
        overwrite_output_dir: true

        per_device_train_batch_size: 1
        gradient_accumulation_steps: 4
        learning_rate: 1.0e-4
        num_train_epochs: 3.0
        lr_scheduler_type: cosine
        warmup_ratio: 0.1
        bf16: true
        #report_to: none

        seed: 42
        val_size: 0.1
        per_device_eval_batch_size: 1
        eval_strategy: steps
        eval_steps: 100


        do_eval: true
        #eval_strategy: steps
        #eval_steps: 100
        save_strategy: steps
        save_steps: 100
        logging_steps: 20

        load_best_model_at_end: true
        metric_for_best_model: "eval_loss"
        greater_is_better: false

        report_to: ["tensorboard"]
        resize_vocab: false
        upcast_layernorm: true
        ```

7. 학습 시작
   - CLI
        ```bash
        # 내 경로 확인 (/workspace/LLaMA-Factory/)
        pwd

        # (선택) 캐시 경로 고정해두면 재사용에 좋아요
        export HF_HOME=/workspace/.cache/huggingface

        # 학습 시작
        llamafactory-cli train config/llama3-8b-instruct-bnb-4bit-unsloth.yaml
        ```
    - Config 추천 설정
        ```yaml
        #.yaml 파일
        # 평가/저장/로깅 전략
        do_eval: true
        eval_strategy: steps           # 또는 "epoch"
        eval_steps: 100                # 데이터/스텝 규모에 맞게
        save_strategy: steps
        save_steps: 100
        logging_steps: 20

        # 베스트 모델 저장
        load_best_model_at_end: true
        metric_for_best_model: "eval_loss"
        greater_is_better: false

        # 로깅 백엔드(선택)
        report_to: ["tensorboard"]     # 또는 ["wandb"] 사용 시 WANDB_API_KEY 필요

        # 토크나이저 경고 대응
        resize_vocab: true

        #(권장) 4bit 학습 안정화
        upcast_layernorm: true
        ```
    - Output 확인
        ```python
        # 커맨드
        ls -al {config에 지정한 ouput_dir}
        # 예시
        ls -al /output/llama-3-8b-Instruct-bnb-4bit/qlora
        ```

8. 추론
    ```bash
    # 인자 설정
    llamafactory-cli chat \
    --model_name_or_path="unsloth/llama-3-8b-Instruct-bnb-4bit" \
    --adapter_name_or_path="output/llama-3-8b-Instruct-bnb-4bit/qlora" \
    --template="llama3" \
    --finetuning_type="lora" \
    --quantization_bit=4 \
    --temperature=0

    # 테스트 후 히스토리 제거
    clear

    # 챗 종료
    exit
    ```

9. 모델 저장
   - 학습된 Lora adapter를 base 모델과 합쳐 저장
   - 저장 파라미터
     - model_name_or_path : base 모델을 지정, 학습 효율화를 위해 사용했던 양자화 모델이 아닌 원래 모델을 지정
     - adapter_name_or_path: Lora adapter가 저장된 위치
     - template : 모델의 형식
     - finetuning_type: 파인튜닝 방법
     - export_dir: 병합된 모델이 저장될 위치
     - export_size: 모델의 큰 경우 분할될 크기 (GB)
     - export_device: 모델 병합을 처리할 디바이스 지정 (cpu and cuda)
     - export_hub_model_id : huggingface에 업로드 할 경우 아이디
    - CLI
        ```bash
        # llama3 모델을 다운로드 해야하기 때문에 라이센스 동의
        huggingface-cli login

        # Lora Adapter를 병합
        llamafactory-cli export \
        --model_name_or_path="meta-llama/Meta-Llama-3-8B-Instruct" \
        --adapter_name_or_path="output/llama-3-8b-Instruct-bnb-4bit/qlora" \
        --template="llama3" \
        --finetuning_type="lora" \
        --export_dir="/output/Meta-Llama-3-8B-Instruct" \
        --export_size=2 \
        --export_device="cpu"

        # 분할 저장 확인
        ls -al output/Meta-Llama-3-8B-Instruct/
        ```

10. HuggingFace 모델 업로드
    - 강의 자료 참고
=======
>>>>>>> 54233587



---

## [랭그래프]

  - 전체 연동 개념도
    ```text
    [ Streamlit UI ]
        ↓ (user_level session_state)
    [ LangGraph App ]
        ↓
    [ Router Node ]
    └── 레벨별 파라미터 (top_k, context_len)
    [ Generate Node ]
    └── PROMPT_TEMPLATES[level] 기반 시스템/유저 프롬프트 구성
        ↓
    [ FT 모델 + pgvector 검색 ]
        ↓
    [ 결과 + ref 반환 ]
    ```
  - 참고 : ![[graph/readme.md]]

<|MERGE_RESOLUTION|>--- conflicted
+++ resolved
@@ -1,15 +1,19 @@
 # 발표 자료 메모 README
-> 추후 제거 
-
---- 
+
+> 추후 제거
+
+---
 
 ## 프로젝트명
+
 **공시 문서 및 애널리스트 분석 리포트 기반의 투자 Q&A 시스템**
+
 - 사용자의 투자 지식 수준 인식 로직으로 적응형 시스템 (개인화)
 
 ---
 
 ## [🧩 ETL의 정의]
+
 **ETL**은 **Extract** → **Transform** → **Load의** 줄임말이에요.
 즉, 데이터를 가져오고(Extract), 가공하고(Transform), 저장하는(Load) 전체 과정을 말해요.
 
@@ -17,12 +21,11 @@
 **데이터를 깨끗하게 정리해서 쓸 수 있는 형태로 옮기는 파이프라인**이에요.
 
 ⚙️ 2. ETL의 프로세스 요약
-| 단계                | 의미                                   | 예시                           |
+| 단계 | 의미 | 예시 |
 | ----------------- | ------------------------------------ | ---------------------------- |
-| **E (Extract)**   | 여러 곳(웹, DB, API 등)에서 원본 데이터를 끌어오는 단계 | API로 XML 데이터 다운로드            |
-| **T (Transform)** | 불필요한 데이터를 제거하고, 사람이 읽을 수 있는 형태로 가공   | XML → 자연어 문서화 (MD + YAML 변환) |
-| **L (Load)**      | 가공된 데이터를 데이터베이스나 벡터DB에 저장            | Embedding 후 VectorDB에 저장     |
-
+| **E (Extract)** | 여러 곳(웹, DB, API 등)에서 원본 데이터를 끌어오는 단계 | API로 XML 데이터 다운로드 |
+| **T (Transform)** | 불필요한 데이터를 제거하고, 사람이 읽을 수 있는 형태로 가공 | XML → 자연어 문서화 (MD + YAML 변환) |
+| **L (Load)** | 가공된 데이터를 데이터베이스나 벡터DB에 저장 | Embedding 후 VectorDB에 저장 |
 
 ```scss
 API (XML)
@@ -41,22 +44,26 @@
 ```
 
 ### 🧠 왜 ETL이 중요한가?
-| 이유                  | 설명                                                           |
-| ------------------- | ------------------------------------------------------------ |
-| **1️⃣ 정확성 확보**      | 원본 데이터를 그대로 쓰면 오류나 중복이 많아요. ETL은 데이터를 정제(clean)해서 일관성을 보장해요. |
-| **2️⃣ 효율성 향상**      | 사람이 일일이 변환하는 대신 자동화된 파이프라인으로 처리 속도가 수십 배 빨라집니다.              |
-| **3️⃣ 분석/AI 활용 기반** | LLM, 머신러닝, 대시보드, 리포트 등 모든 데이터 분석은 ETL을 거친 후 가능합니다.           |
-| **4️⃣ 재사용성 확보**     | 동일한 ETL 파이프라인을 유지하면, 나중에 새로운 데이터를 추가로 연결하기 쉽습니다.             |
+
+| 이유                     | 설명                                                                                              |
+| ------------------------ | ------------------------------------------------------------------------------------------------- |
+| **1️⃣ 정확성 확보**       | 원본 데이터를 그대로 쓰면 오류나 중복이 많아요. ETL은 데이터를 정제(clean)해서 일관성을 보장해요. |
+| **2️⃣ 효율성 향상**       | 사람이 일일이 변환하는 대신 자동화된 파이프라인으로 처리 속도가 수십 배 빨라집니다.               |
+| **3️⃣ 분석/AI 활용 기반** | LLM, 머신러닝, 대시보드, 리포트 등 모든 데이터 분석은 ETL을 거친 후 가능합니다.                   |
+| **4️⃣ 재사용성 확보**     | 동일한 ETL 파이프라인을 유지하면, 나중에 새로운 데이터를 추가로 연결하기 쉽습니다.                |
 
 ### 구현
-> RAG 위주, FineTuning 간단 구현 
+
+> RAG 위주, FineTuning 간단 구현
 
 ---
 
 ## [문서화]
+
 > XML → 의미있는 자연어 레이어(문서화) → 청크/임베딩
 
 ### 1. 왜 문서화가 유리한가
+
 - 의미 단위 보존: XML은 필드/태그 나열(맥락 부족). 자연어 문장으로 “증감/비교/기간/사유”를 함께 서술하면 검색 적중률↑, 답변 품질↑.
 - 중복·노이즈 제거: 태그명/속성/불필요 공백 등 불용 토큰을 줄여 임베딩 효율↑.
 - 출처 인용이 쉬움: “DART, 접수번호, 페이지/섹션”을 **문장과** 함께 같이 저장하니 근거 제시 정확.
@@ -65,23 +72,26 @@
 **따라서 문서화 없이 원본 XML 그대로 임베딩하면**:
 태그가 섞인 텍스트가 늘어져 검색 품질 저하, 숫자만 많은 청크는 문맥 매칭 약화, 응답에 근거 문구가 어색해질 확률이 높습니다.
 
-
 ### 2. ETL - RAG
-- E : Dart -> API -> XML -> 약 5000개 -> Google Drive / -> 1개의 .jsonl (5000라인) 로컬에 저장 
+
+- E : Dart -> API -> XML -> 약 5000개 -> Google Drive / -> 1개의 .jsonl (5000라인) 로컬에 저장
 - T : JSONL & XML -> 정규화 -> 자연어 문서화 (yaml / md) -> 로컬 저장 (docs/{corp}/{year}/{reprt_code}/{rcept_no}.md) -> 청크 (1차/2차 ) + 메타 동봉 -> .parquet 파일 생성
 - L : Parquet & MD -> text 임베딩 -> pgvector -> (키워드 인덱스 색인) -> 문서 CDN 업로드 보류 -> 서빙 (질의 및 응답)
 
 ### 3. ETL - FineTuning
-- 
-
---- 
+
+-
+
+---
 
 ## [Fine-Tuning]
 
 ### 1. 목적
+
 - 증권사 애널리스트 리포트 요약/코멘트를 이용해서 리스크/밸류에이션/가이던스 해석 포함한 "공시 해석 지능" 학습
 
 ### 2. Llama Factory
+
 - 참고 : [SK Tech 블로그](https://devocean.sk.com/blog/techBoardDetail.do?ID=166098)
 - 정의 :  
   LLaMA Factory는 Meta의 LLaMA 및 다양한 오픈소스 LLM(대형언어모델) 계열 모델을 쉽게 파인튜닝, 프롬프트 미세조정(Instruction Tuning), 채팅/웹UI 배포까지 지원하는 올인원 오픈소스 라이브러리입니다.  
@@ -89,43 +99,45 @@
   즉, **LLM 모델 파인튜닝과 운영**을 코드 몇 줄, 혹은 클릭만으로 진행할 수 있게 돕는 학습·서빙용 **프레임워크**입니다.
 
 #### [설치]
+
 - 다시 정리 예정
 
 ### 파인튜닝 옵션
-| 항목               | 값                                                    | 설명                                          |
-| ---------------- | ---------------------------------------------------- | ------------------------------------------- |
-| **Stage**        | `sft`                                                | Supervised Fine-Tuning 단계                   |
-| **Base Model**   | `meta-llama/Llama-3.2-3B`                            | 파인튜닝할 기본 모델                                 |
-| **Template**     | `alpaca`                                             | 프롬프트 형식 템플릿 (instruction, input, output 구조) |
-| **Finetuning Type** | `lora`                                                          | PEFT(파라미터 효율적 튜닝) 방식 |
-| **Rank (r)**        | `8`                                                             | 저랭크 차원 수             |
-| **Alpha**           | `16`                                                            | 스케일링 계수              |
-| **Dropout**         | `0.05`                                                          | LoRA 드롭아웃 비율         |
-| **Quantization Bit** | `4`   | 4bit 양자화로 GPU 메모리 절약 |
-| **방식**               | QLoRA | 양자화된 모델에 LoRA 튜닝 적용  |
-| **Batch Size**                  | `1`      | GPU 메모리 제약 고려      |
-| **Gradient Accumulation Steps** | `8`      | 실질적 배치 크기 확장       |
-| **Learning Rate**               | `1e-4`   | 학습률                |
-| **Epochs**                      | `3`      | 학습 반복 횟수           |
-| **Scheduler**                   | `cosine` | 학습률 스케줄러           |
-| **Warmup Ratio**                | `0.1`    | 전체 스텝의 10%는 워밍업 구간 |
-| **Eval Strategy**           | `steps`     | 일정 step마다 평가                        |
-| **Eval Steps / Save Steps** | `500`       | 500 step마다 평가 및 저장                  |
-| **Save Total Limit**        | `3`         | 체크포인트 최대 3개 유지                      |
-| **Load Best Model**         | `true`      | eval_loss 기준으로 최고 성능 모델 불러오기        |
-| **Metric for Best Model**   | `eval_loss` | 낮을수록 좋음 (`greater_is_better=false`) |
-| **Precision**              | `fp16`        | Half-Precision으로 메모리 절약 |
-| **Gradient Checkpointing** | `true`        | 그래디언트 캐시로 VRAM 절감       |
-| **Flash Attention**        | `fa2`         | 고속 Attention 연산         |
-| **Packing**                | `true`        | 시퀀스 효율 향상               |
-| **Num Workers**            | `4`           | DataLoader 병렬 처리        |
-| **Pin Memory**             | `true`        | 데이터 로딩 속도 향상            |
-| **Optimizer**              | `adamw_torch` | AdamW 최적화기 사용           |
-| **Seed**                   | `42`          | 재현성 확보                  |
-| **Report**                 | `tensorboard` | 학습 로그 시각화               |
-
+
+| 항목                            | 값                        | 설명                                                   |
+| ------------------------------- | ------------------------- | ------------------------------------------------------ |
+| **Stage**                       | `sft`                     | Supervised Fine-Tuning 단계                            |
+| **Base Model**                  | `meta-llama/Llama-3.2-3B` | 파인튜닝할 기본 모델                                   |
+| **Template**                    | `alpaca`                  | 프롬프트 형식 템플릿 (instruction, input, output 구조) |
+| **Finetuning Type**             | `lora`                    | PEFT(파라미터 효율적 튜닝) 방식                        |
+| **Rank (r)**                    | `8`                       | 저랭크 차원 수                                         |
+| **Alpha**                       | `16`                      | 스케일링 계수                                          |
+| **Dropout**                     | `0.05`                    | LoRA 드롭아웃 비율                                     |
+| **Quantization Bit**            | `4`                       | 4bit 양자화로 GPU 메모리 절약                          |
+| **방식**                        | QLoRA                     | 양자화된 모델에 LoRA 튜닝 적용                         |
+| **Batch Size**                  | `1`                       | GPU 메모리 제약 고려                                   |
+| **Gradient Accumulation Steps** | `8`                       | 실질적 배치 크기 확장                                  |
+| **Learning Rate**               | `1e-4`                    | 학습률                                                 |
+| **Epochs**                      | `3`                       | 학습 반복 횟수                                         |
+| **Scheduler**                   | `cosine`                  | 학습률 스케줄러                                        |
+| **Warmup Ratio**                | `0.1`                     | 전체 스텝의 10%는 워밍업 구간                          |
+| **Eval Strategy**               | `steps`                   | 일정 step마다 평가                                     |
+| **Eval Steps / Save Steps**     | `500`                     | 500 step마다 평가 및 저장                              |
+| **Save Total Limit**            | `3`                       | 체크포인트 최대 3개 유지                               |
+| **Load Best Model**             | `true`                    | eval_loss 기준으로 최고 성능 모델 불러오기             |
+| **Metric for Best Model**       | `eval_loss`               | 낮을수록 좋음 (`greater_is_better=false`)              |
+| **Precision**                   | `fp16`                    | Half-Precision으로 메모리 절약                         |
+| **Gradient Checkpointing**      | `true`                    | 그래디언트 캐시로 VRAM 절감                            |
+| **Flash Attention**             | `fa2`                     | 고속 Attention 연산                                    |
+| **Packing**                     | `true`                    | 시퀀스 효율 향상                                       |
+| **Num Workers**                 | `4`                       | DataLoader 병렬 처리                                   |
+| **Pin Memory**                  | `true`                    | 데이터 로딩 속도 향상                                  |
+| **Optimizer**                   | `adamw_torch`             | AdamW 최적화기 사용                                    |
+| **Seed**                        | `42`                      | 재현성 확보                                            |
+| **Report**                      | `tensorboard`             | 학습 로그 시각화                                       |
 
 ### 파인튜닝 결과
+
 ```text
 ***** Running training *****
 >>   Num examples = 955
@@ -143,7 +155,7 @@
   train_runtime            =  2:30:35.06
   train_samples_per_second =       0.317
   train_steps_per_second   =        0.04
-  
+
 ***** eval metrics *****
   epoch                   =        3.0
   eval_loss               =     0.5694
@@ -151,168 +163,6 @@
   eval_samples_per_second =      1.061
   eval_steps_per_second   =      1.061
 ```
-
-<<<<<<< HEAD
-1. runpod (도커 필요 없음)
-   - SSH 설정
-        ```bash
-        $ ssh-keygen -t ed25519 -C "runpod"
-        $ vi ~/.ssh/id_ed25519.pub
-        ```
-     - 노트북에서 ssh 키 생성 후 복사
-     - runpod 메뉴 > settings > **SSH Public Keys** > 복사 붙여넣기
-   - 인스턴스 스펙 선택(가격 확인) : **L4 24G**
-     - 소규모 : L4 24G
-     - 미세튜닝: L4 24G or 4090 24G
-     - 본격 학습 / 대형 모델 : A100 80GB(SXM/PCIE) 또는 H100
-   - Disk 세팅 : **Container (30) / Volume (200)**
-     - 소규모 : Container (20~30) / Volume (50~100)
-     - 8K 컨텍스트 / 데이터셋 포함 학습 : Container (40) / Volume (200~300 이상)
-     - HuggingFace 캐시 / 모델 여러 개 / 결과 백업 : Container (40) / Volume (300 ~ 1T)
-   - Volume Mount Path: **/workspace**
-   - Port 설정: **7860** (LLaMA-Factory 기본 WebUI 포트)
-   - GPU Count : **1**
-   - Encrypt Volume X / **SSH Terminal Access O** / Start Jupyter Notebook X
-2. SSH 접속
-   - **로컬** 터미널 이용할 경우 : Pods Detail > [**SSH over exposed TCP**] 커멘드 복사 후 실행
-   - **웹** 터미널 이용 : [**Enable Web Terminal**] 스위치 ON > Web Terminal 접속
-3. 라마 팩토리 설치
-   - 설치
-        ```bash
-        cd /workspace
-        git clone https://github.com/hiyouga/LLaMA-Factory.git
-        cd LLaMA-Factory
-
-        # 가상 환경 활성화 (런팟 재시동 하면 pip install 목록 사라짐)
-        python -m venv .venv
-        source .venv/bin/activate
-        python -V; which python
-
-        pip install -r requirements.txt
-        pip install "unsloth[colab-new] @ git+https://github.com/unslothai/unsloth.git"
-        pip install --no-deps xformers
-        pip install -e .[metrics,bitsandbytes,qwen]
-
-        # 추가로 설치가 필요한 패키지
-        pip install torchvision
-        pip install tensorboard
-        pip install tensorboardX
-
-        # 폴더 생성 
-        pwd 
-        mkdir output
-        mkdir config
-        ```
-    - 웹 접속 확인
-        ```bash
-        python src/webui.py --server_name 0.0.0.0 --port 7860 --share
-        ```
-    - 에러 날 경우 (옵션)
-        - 웹 접속 커맨드 실행하면서 확인
-        ```bash
-        cd /workspace/LLaMA-Factory
-        # 기본 업그레이드
-        pip install -U pip setuptools wheel
-
-        # 프로젝트 요구사항
-        pip install -r requirements.txt
-
-        # Unsloth + xformers (이미 설치했다면 건너뛰어도 OK)
-        pip install "unsloth[colab-new] @ git+https://github.com/unslothai/unsloth.git"
-        pip install --no-deps xformers
-
-        # LLaMA-Factory 자체 설치(개발모드) + extras
-        pip install -e .[metrics,bitsandbytes,qwen]
-
-        # 1) 충돌 제거
-        pip uninstall -y unsloth-zoo datasets
-
-        # 2) LLaMA-Factory가 요구하는 범위로 고정 (4.0.0)
-        pip install "datasets==4.0.0"
-        ```
-        -
-    - 환경 체크 (옵션)
-        ```bash
-        python - << 'PY'
-        import sys, torch
-        import transformers, accelerate, peft
-        import datasets
-        print("python:", sys.executable)
-        print("transformers:", transformers.__version__)
-        print("accelerate:", accelerate.__version__)
-        print("peft:", peft.__version__)
-        print("cuda available:", torch.cuda.is_available())
-        print("datasets:", datasets.__version__)
-        PY
-        ```
-
-4. 로컬 데이터셋 복사
-   - 로컬 터미널 창으로 접속 후 실행
-        ```bash
-        # 형식
-        scp -P <포트번호> -i ~/.ssh/id_ed25519 {파일명} root@<RunPod_IP>:/workspace/LLaMA-Factory/data/
-        # 예시
-        scp -P 11969 -i ~/.ssh/id_ed25519 ko_civil_service_inst.json root@66.92.198.178:/workspace/LLaMA-Factory/data/
-        ```
-    - 런팟 터미널 확인
-        ```bash
-        ls -l /workspace/LLaMA-Factory/data
-        ```
-5. 데이터셋 이름 등록
-    - dataset_info.json 에 등록해야 쓸 수 있음
-        ```bash
-        # 현재 위치 /workspace/LLaMa-Factory
-        pwd
-        vi data/dataset_info.json
-        ```
-    - 다음을 붙여 넣기
-        ```json
-        {
-            "ko_civil_service_inst": {
-                "file_name": "train.json",
-                "formatting": "alpaca",
-                "columns": {
-                "prompt": "instruction",
-                "response": "output",
-                "history": "input"
-                }
-            }
-        }
-        ```
-
-6. Config 추가
-   - 파인튜닝 옵션 Config 파일 추가
-     - 파일명 : 
-        ```bash
-        # 에디터 실행
-        vi {튜닝옵션으로파일명}.yaml
-        # 예시
-        vi llama-3-8b-Instruct-bnb-4bit-lora-ko.yaml
-        ```
-     - 파일 내용 작성 or 붙여넣기
-       - 저장 명령어 : `:wq`
-        ```yaml
-        model_name_or_path: unsloth/llama-3-8b-Instruct-bnb-4bit
-        quantization_bit: 4
-        use_unsloth: true
-
-        stage: sft
-        do_train: true
-        flash_attn: auto
-        #use_unsloth: true
-        finetuning_type: lora
-        lora_target: all
-        lora_rank: 8
-        lora_alpha: 16
-        lora_dropout: 0.05
-
-
-        dataset_dir: data
-        dataset: ko_civil_service_inst
-        template: llama3
-        cutoff_len: 1024
-
-        preprocessing_num_workers: 8
 
         output_dir: output/llama-3-8b-Instruct-bnb-4bit/qlora
         #logging_steps: 10
@@ -353,69 +203,76 @@
         ```
 
 7. 학습 시작
+
    - CLI
-        ```bash
-        # 내 경로 확인 (/workspace/LLaMA-Factory/)
-        pwd
-
-        # (선택) 캐시 경로 고정해두면 재사용에 좋아요
-        export HF_HOME=/workspace/.cache/huggingface
-
-        # 학습 시작
-        llamafactory-cli train config/llama3-8b-instruct-bnb-4bit-unsloth.yaml
-        ```
-    - Config 추천 설정
-        ```yaml
-        #.yaml 파일
-        # 평가/저장/로깅 전략
-        do_eval: true
-        eval_strategy: steps           # 또는 "epoch"
-        eval_steps: 100                # 데이터/스텝 규모에 맞게
-        save_strategy: steps
-        save_steps: 100
-        logging_steps: 20
-
-        # 베스트 모델 저장
-        load_best_model_at_end: true
-        metric_for_best_model: "eval_loss"
-        greater_is_better: false
-
-        # 로깅 백엔드(선택)
-        report_to: ["tensorboard"]     # 또는 ["wandb"] 사용 시 WANDB_API_KEY 필요
-
-        # 토크나이저 경고 대응
-        resize_vocab: true
-
-        #(권장) 4bit 학습 안정화
-        upcast_layernorm: true
-        ```
-    - Output 확인
-        ```python
-        # 커맨드
-        ls -al {config에 지정한 ouput_dir}
-        # 예시
-        ls -al /output/llama-3-8b-Instruct-bnb-4bit/qlora
-        ```
+
+     ```bash
+     # 내 경로 확인 (/workspace/LLaMA-Factory/)
+     pwd
+
+     # (선택) 캐시 경로 고정해두면 재사용에 좋아요
+     export HF_HOME=/workspace/.cache/huggingface
+
+     # 학습 시작
+     llamafactory-cli train config/llama3-8b-instruct-bnb-4bit-unsloth.yaml
+     ```
+
+   - Config 추천 설정
+
+     ```yaml
+     #.yaml 파일
+     # 평가/저장/로깅 전략
+     do_eval: true
+     eval_strategy: steps # 또는 "epoch"
+     eval_steps: 100 # 데이터/스텝 규모에 맞게
+     save_strategy: steps
+     save_steps: 100
+     logging_steps: 20
+
+     # 베스트 모델 저장
+     load_best_model_at_end: true
+     metric_for_best_model: "eval_loss"
+     greater_is_better: false
+
+     # 로깅 백엔드(선택)
+     report_to: ["tensorboard"] # 또는 ["wandb"] 사용 시 WANDB_API_KEY 필요
+
+     # 토크나이저 경고 대응
+     resize_vocab: true
+
+     #(권장) 4bit 학습 안정화
+     upcast_layernorm: true
+     ```
+
+   - Output 확인
+     ```python
+     # 커맨드
+     ls -al {config에 지정한 ouput_dir}
+     # 예시
+     ls -al /output/llama-3-8b-Instruct-bnb-4bit/qlora
+     ```
 
 8. 추론
-    ```bash
-    # 인자 설정
-    llamafactory-cli chat \
-    --model_name_or_path="unsloth/llama-3-8b-Instruct-bnb-4bit" \
-    --adapter_name_or_path="output/llama-3-8b-Instruct-bnb-4bit/qlora" \
-    --template="llama3" \
-    --finetuning_type="lora" \
-    --quantization_bit=4 \
-    --temperature=0
-
-    # 테스트 후 히스토리 제거
-    clear
-
-    # 챗 종료
-    exit
-    ```
+
+   ```bash
+   # 인자 설정
+   llamafactory-cli chat \
+   --model_name_or_path="unsloth/llama-3-8b-Instruct-bnb-4bit" \
+   --adapter_name_or_path="output/llama-3-8b-Instruct-bnb-4bit/qlora" \
+   --template="llama3" \
+   --finetuning_type="lora" \
+   --quantization_bit=4 \
+   --temperature=0
+
+   # 테스트 후 히스토리 제거
+   clear
+
+   # 챗 종료
+   exit
+   ```
 
 9. 모델 저장
+
    - 학습된 Lora adapter를 base 모델과 합쳐 저장
    - 저장 파라미터
      - model_name_or_path : base 모델을 지정, 학습 효율화를 위해 사용했던 양자화 모델이 아닌 원래 모델을 지정
@@ -426,50 +283,46 @@
      - export_size: 모델의 큰 경우 분할될 크기 (GB)
      - export_device: 모델 병합을 처리할 디바이스 지정 (cpu and cuda)
      - export_hub_model_id : huggingface에 업로드 할 경우 아이디
-    - CLI
-        ```bash
-        # llama3 모델을 다운로드 해야하기 때문에 라이센스 동의
-        huggingface-cli login
-
-        # Lora Adapter를 병합
-        llamafactory-cli export \
-        --model_name_or_path="meta-llama/Meta-Llama-3-8B-Instruct" \
-        --adapter_name_or_path="output/llama-3-8b-Instruct-bnb-4bit/qlora" \
-        --template="llama3" \
-        --finetuning_type="lora" \
-        --export_dir="/output/Meta-Llama-3-8B-Instruct" \
-        --export_size=2 \
-        --export_device="cpu"
-
-        # 분할 저장 확인
-        ls -al output/Meta-Llama-3-8B-Instruct/
-        ```
+   - CLI
+
+     ```bash
+     # llama3 모델을 다운로드 해야하기 때문에 라이센스 동의
+     huggingface-cli login
+
+     # Lora Adapter를 병합
+     llamafactory-cli export \
+     --model_name_or_path="meta-llama/Meta-Llama-3-8B-Instruct" \
+     --adapter_name_or_path="output/llama-3-8b-Instruct-bnb-4bit/qlora" \
+     --template="llama3" \
+     --finetuning_type="lora" \
+     --export_dir="/output/Meta-Llama-3-8B-Instruct" \
+     --export_size=2 \
+     --export_device="cpu"
+
+     # 분할 저장 확인
+     ls -al output/Meta-Llama-3-8B-Instruct/
+     ```
 
 10. HuggingFace 모델 업로드
     - 강의 자료 참고
-=======
->>>>>>> 54233587
-
-
 
 ---
 
 ## [랭그래프]
 
-  - 전체 연동 개념도
-    ```text
-    [ Streamlit UI ]
-        ↓ (user_level session_state)
-    [ LangGraph App ]
-        ↓
-    [ Router Node ]
-    └── 레벨별 파라미터 (top_k, context_len)
-    [ Generate Node ]
-    └── PROMPT_TEMPLATES[level] 기반 시스템/유저 프롬프트 구성
-        ↓
-    [ FT 모델 + pgvector 검색 ]
-        ↓
-    [ 결과 + ref 반환 ]
-    ```
-  - 참고 : ![[graph/readme.md]]
-
+- 전체 연동 개념도
+  ```text
+  [ Streamlit UI ]
+      ↓ (user_level session_state)
+  [ LangGraph App ]
+      ↓
+  [ Router Node ]
+  └── 레벨별 파라미터 (top_k, context_len)
+  [ Generate Node ]
+  └── PROMPT_TEMPLATES[level] 기반 시스템/유저 프롬프트 구성
+      ↓
+  [ FT 모델 + pgvector 검색 ]
+      ↓
+  [ 결과 + ref 반환 ]
+  ```
+- 참고 : ![[graph/readme.md]]