--- conflicted
+++ resolved
@@ -1,28 +1,12 @@
 from __future__ import annotations
 
-<<<<<<< HEAD
-=======
 import re
 
->>>>>>> b34b9e40
 from graph.state import QAState
 from service.llm.llm_client import chat
 from service.llm.prompt_templates import build_system_prompt, build_user_prompt
 
 
-<<<<<<< HEAD
-def _fallback_answer(question: str, context: str) -> str:
-    """LLM이 비어 있는 답을 돌려줄 때 최소한의 요약 문구를 생성."""
-    if context:
-        snippet = context.strip().splitlines()
-        preview = " ".join(line.strip() for line in snippet if line.strip())[:300]
-        if preview:
-            return (
-                "죄송합니다. 모델이 답변을 생성하지 못했습니다. "
-                "다음 컨텍스트를 참고해 수동으로 확인해 주세요:\n"
-                f"{preview}"
-            )
-=======
 def _sanitize_context(context: str) -> str:
     """시스템 지침을 제거하고 문서 내용만 추려낸다."""
     if not context:
@@ -73,7 +57,6 @@
             f"{preview}\n"
             "```"
         )
->>>>>>> b34b9e40
     return (
         "죄송합니다. 현재 질문에 대한 답변을 생성하지 못했습니다. "
         "잠시 후 다시 시도해 주세요."
