from graph.state import QAState
from service.rag.retrieval.retriever import Retriever
from service.rag.models.config import EmbeddingModelType

# 전역 초기화 (성능 최적화)
retriever = Retriever(
    model_type=EmbeddingModelType.MULTILINGUAL_E5_SMALL, enable_temporal_filter=True
)

def run(state: QAState) -> QAState:
    """
    검색 노드 실행 함수

    역할:
      - 질의(재작성된 질문)와 top_k(검색 개수)를 입력받아, 외부 RAG Retriever로부터 관련 문서들을 top_k 만큼 조회합니다.
      - 검색 결과를 LangGraph pipeline의 컨벤션에 맞게 정제하여 state["retrieved"]에 저장합니다.
      - 만약 오류가 발생하면 state["retrieved"]는 빈 리스트로 반환합니다.

    Args:
        state (QAState): 현 단계까지 축적된 세션 상태(딕셔너리).
          - state["rewritten_query"]: 검색에 사용할 쿼리(전처리/재작성된 질문).
          - state["meta"]["top_k"]: 검색 결과 최대 개수.

    Returns:
        QAState: "retrieved" 키에 검색 결과가 추가된 상태.
    """
    try:
        k = state["meta"]["top_k"]
        query = state["rewritten_query"]

        print(f"[Retrieve] start (top_k={k}, query={query[:100]}...)")

        # RAG Retriever 사용
        results = retriever.search(
            query=query,
            top_k=k,
            min_similarity=0.0,
            include_metadata=True,
            use_reranker=False,  # 다음 단계에서 처리
            include_context=True,
        )

        print(f"[Retrieve] fetched={len(results)}")

        # 결과를 LangGraph 형식으로 변환
        formatted_results = []
        # TODO: result["metadata"]에서 report_id/date/title/url을 꺼내는 구조로 통일하기
        for result in results:
            metadata = result.get("metadata") or {}
            report_id = result.get("report_id") or metadata.get("report_id", "")
            date = result.get("date") or metadata.get("date", "")
            url = result.get("url") or metadata.get("url", "")
            title = result.get("title") or metadata.get("title", "")
            chunk_id = result.get("chunk_id") or metadata.get("chunk_id", "")
<<<<<<< HEAD
=======
            corp_name = result.get("corp_name") or metadata.get("corp_name", "")
            document_name = result.get("document_name") or metadata.get("document_name", "")
            rcept_dt = result.get("rcept_dt") or metadata.get("rcept_dt", "")
>>>>>>> b34b9e40
            formatted_results.append(
                {
                    "chunk_text": result.get("content", ""),
                    "report_id": report_id or "",
                    "date": date or "",
                    "url": url or "",
                    "title": title or "",
                    "chunk_id": chunk_id or "",
<<<<<<< HEAD
=======
                    "corp_name": corp_name or "",
                    "document_name": document_name or "",
                    "rcept_dt": rcept_dt or "",
>>>>>>> b34b9e40
                    "similarity": result.get("similarity", 0.0),
                    "metadata": metadata,
                }
            )

        state["retrieved"] = formatted_results
        print(f"[Retrieve] complete (stored={len(formatted_results)})")
        return state

    except Exception as e:
        print(f"[Retrieve] error={e}")
        state["retrieved"] = []
        return state<|MERGE_RESOLUTION|>--- conflicted
+++ resolved
@@ -52,12 +52,9 @@
             url = result.get("url") or metadata.get("url", "")
             title = result.get("title") or metadata.get("title", "")
             chunk_id = result.get("chunk_id") or metadata.get("chunk_id", "")
-<<<<<<< HEAD
-=======
             corp_name = result.get("corp_name") or metadata.get("corp_name", "")
             document_name = result.get("document_name") or metadata.get("document_name", "")
             rcept_dt = result.get("rcept_dt") or metadata.get("rcept_dt", "")
->>>>>>> b34b9e40
             formatted_results.append(
                 {
                     "chunk_text": result.get("content", ""),
@@ -66,12 +63,9 @@
                     "url": url or "",
                     "title": title or "",
                     "chunk_id": chunk_id or "",
-<<<<<<< HEAD
-=======
                     "corp_name": corp_name or "",
                     "document_name": document_name or "",
                     "rcept_dt": rcept_dt or "",
->>>>>>> b34b9e40
                     "similarity": result.get("similarity", 0.0),
                     "metadata": metadata,
                 }
