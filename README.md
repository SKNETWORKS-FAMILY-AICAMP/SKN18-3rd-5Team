--- conflicted
+++ resolved
@@ -63,137 +63,4 @@
 **데이터베이스 구조:**
 
 - `chat_sessions`: 채팅 세션 정보 (ID, 제목, 생성일시, 수정일시)
-<<<<<<< HEAD
-- `chat_messages`: 채팅 메시지 (세션ID, 역할, 내용, 타임스탬프)
-
-## ETL 및 임베딩 생성 CLI
-
-JSONL 파일 로딩 및 임베딩 생성을 위한 CLI 도구입니다.
-
-### 환경 설정
-
-```bash
-# 가상환경 활성화
-source .venv/bin/activate
-
-# Docker Compose로 PostgreSQL 실행
-docker-compose up -d
-```
-
-### CLI 사용법
-
-#### 1. 모델 다운로드 (처음 실행 시 필수)
-
-```bash
-# 모든 임베딩 모델 다운로드
-python service/etl/loader/loader_cli.py download
-
-# E5 모델만 다운로드
-python service/etl/loader/loader_cli.py download --model e5
-
-# KakaoBank 모델만 다운로드
-python service/etl/loader/loader_cli.py download --model kakaobank
-
-# FinE5 모델 설정 (API 전용)
-python service/etl/loader/loader_cli.py download --model fine5
-```
-
-#### 2. 데이터베이스 관리
-
-```bash
-# 데이터베이스 연결 테스트
-python service/etl/loader/loader_cli.py db test
-
-# 테이블 목록 조회
-python service/etl/loader/loader_cli.py db list
-
-# 스키마 생성 (테이블 생성)
-python service/etl/loader/loader_cli.py db create
-```
-
-#### 2. 데이터 삭제 (TRUNCATE)
-
-```bash
-# 문서 테이블 데이터 삭제
-python service/etl/loader/loader_cli.py truncate doc
-
-# 임베딩 테이블 데이터 삭제
-python service/etl/loader/loader_cli.py truncate vector
-
-# 모든 테이블 데이터 삭제
-python service/etl/loader/loader_cli.py truncate all
-```
-
-#### 3. 데이터 로드
-
-```bash
-# JSONL 파일을 chunks 테이블에 로드
-python service/etl/loader/loader_cli.py load doc
-
-# E5 모델로 임베딩 생성 및 저장
-python service/etl/loader/loader_cli.py load vector --model e5
-
-# KakaoBank 모델로 임베딩 생성 (1000개 제한)
-python service/etl/loader/loader_cli.py load vector --model kakaobank --limit 1000
-
-# 배치 크기 조정
-python service/etl/loader/loader_cli.py load vector --model e5 --batch-size 50
-```
-
-### 전체 워크플로우
-
-```bash
-# 1. 모델 다운로드 (처음 실행 시 필수)
-python service/etl/loader/loader_cli.py download
-
-# 2. 데이터베이스 설정
-python service/etl/loader/loader_cli.py db create
-
-# 3. 문서 로드
-python service/etl/loader/loader_cli.py load doc
-
-# 4. 임베딩 생성 (E5 모델)
-python service/etl/loader/loader_cli.py load vector --model e5
-
-# 5. 임베딩 생성 (KakaoBank 모델)
-python service/etl/loader/loader_cli.py load vector --model kakaobank
-
-# 6. 상태 확인
-python service/etl/loader/loader_cli.py db list
-```
-
-### 지원하는 임베딩 모델
-
-- **E5**: `intfloat/multilingual-e5-small` (384차원)
-- **KakaoBank**: `kakaobank/kf-deberta-base` (768차원)
-- **FinE5**: `FinanceMTEB/FinE5` (API 기반, 1024차원)
-
-### 실시간 진행률 로그
-
-임베딩 생성 시 실시간으로 진행 상황을 확인할 수 있습니다:
-
-```
-🔄 진행률: 15.2% (176,543/1,161,721) | 새 임베딩: 176,543개 | 속도: 12.3개/초 | 예상 완료: 2.1시간
-```
-
-### 데이터베이스 구조
-
-#### chunks 테이블
-
-- `id`: 청크 ID (Primary Key)
-- `chunk_id`: 청크 식별자
-- `natural_text`: 청크 텍스트 내용
-- `corp_name`: 기업명
-- `document_name`: 문서명
-- `doc_type`: 문서 타입
-
-#### 임베딩 테이블
-
-- `embeddings_multilingual_e5_small`: E5 모델 임베딩
-- `embeddings_kakaobank_kf_deberta_base`: KakaoBank 모델 임베딩
-- `embeddings_fine5_finance`: FinE5 모델 임베딩
-
-각 임베딩 테이블은 `chunk_id`를 외래키로 참조합니다.
-=======
-- `chat_messages`: 채팅 메시지 (세션ID, 역할, 내용, 타임스탬프)
->>>>>>> 54233587
+- `chat_messages`: 채팅 메시지 (세션ID, 역할, 내용, 타임스탬프)